--- conflicted
+++ resolved
@@ -58,7 +58,4 @@
 # Start the application
 CMD ["node", "server.js"]
 
-<<<<<<< HEAD
-=======
 
->>>>>>> 1092eb91
